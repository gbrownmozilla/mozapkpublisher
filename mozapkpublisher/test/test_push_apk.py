import json
import mozapkpublisher
import os
import pytest
import sys

from unittest.mock import create_autospec

from tempfile import NamedTemporaryFile

from mozapkpublisher.common import googleplay, store_l10n
from mozapkpublisher.common.apk import checker, extractor
from mozapkpublisher.common.apk.checker import AnyPackageNamesCheck
from mozapkpublisher.common.exceptions import WrongArgumentGiven
from mozapkpublisher.push_apk import push_apk, main, _create_or_update_whats_new, \
    _get_ordered_version_codes, _split_apk_metadata_per_package_name, StoreGooglePlayStrings, FileGooglePlayStrings
from mozapkpublisher.test.common.test_store_l10n import set_translations_per_google_play_locale_code, \
    DUMMY_TRANSLATIONS_PER_GOOGLE_PLAY_LOCALE
from unittest.mock import patch


credentials = NamedTemporaryFile()
apk_x86 = NamedTemporaryFile()
apk_arm = NamedTemporaryFile()

APKS = [apk_x86, apk_arm]
SERVICE_ACCOUNT = 'foo@developer.gserviceaccount.com'


@pytest.fixture
def edit_service_mock():
    _edit_service_mock = create_autospec(googleplay.EditService)

    def _generate_version_code(apk_file_name):
        if apk_file_name == apk_arm.name:
            version_code = 0
        elif apk_file_name == apk_x86.name:
            version_code = 1
        else:
            raise Exception('Unsupported APK')

        return {'versionCode': str(version_code)}

    _edit_service_mock.upload_apk.side_effect = _generate_version_code
    return _edit_service_mock


def set_up_mocks(monkeypatch_, edit_service_mock_):
    def _metadata(apk_file_name, _):
        if apk_file_name == apk_arm.name:
            version_code = '0'
            architecture = 'armeabi-v7a'
        elif apk_file_name == apk_x86.name:
            version_code = '1'
            architecture = 'x86'

        return {
            'architecture': architecture,
            'firefox_build_id': '20171112125738',
            'version_code': version_code,
            'package_name': 'org.mozilla.firefox',
            'locales': (
                'an', 'ar', 'as', 'ast', 'az', 'be', 'bg', 'bn-IN', 'br', 'ca', 'cak', 'cs', 'cy',
                'da', 'de', 'dsb', 'el', 'en-GB', 'en-US', 'en-ZA', 'eo', 'es-AR', 'es-CL', 'es-ES',
                'es-MX', 'et', 'eu', 'fa', 'ff', 'fi', 'fr', 'fy-NL', 'ga-IE', 'gd', 'gl', 'gn',
                'gu-IN', 'he', 'hi-IN', 'hr', 'hsb', 'hu', 'hy-AM', 'id', 'is', 'it', 'ja', 'ka',
                'kab', 'kk', 'kn', 'ko', 'lo', 'lt', 'lv', 'mai', 'ml', 'mr', 'ms', 'my', 'nb-NO',
                'nl', 'nn-NO', 'or', 'pa-IN', 'pl', 'pt-BR', 'pt-PT', 'rm', 'ro', 'ru', 'sk', 'sl',
                'son', 'sq', 'sr', 'sv-SE', 'ta', 'te', 'th', 'tr', 'uk', 'ur', 'uz', 'wo', 'xh',
                'zam', 'zh-CN', 'zh-TW',
            ),
            'api_level': 16,
            'firefox_version': '57.0'
        }

    monkeypatch_.setattr(googleplay, 'EditService', lambda _, __, ___, commit, contact_google_play: edit_service_mock_)
    monkeypatch_.setattr(extractor, 'extract_metadata', _metadata)
    monkeypatch_.setattr(checker, 'cross_check_apks', lambda _, __, ___, ____, _____, ______: None)
    set_translations_per_google_play_locale_code(monkeypatch_)


<<<<<<< HEAD
=======
def test_tracks(edit_service_mock, monkeypatch):
    set_up_mocks(monkeypatch, edit_service_mock)

    with pytest.raises(WrongArgumentGiven):
        push_apk(APKS, SERVICE_ACCOUNT, credentials, 'fake')

    for track in ('alpha', 'beta', 'production'):
        push_apk(APKS, SERVICE_ACCOUNT, credentials, track)


>>>>>>> cceec0f7
def test_invalid_rollout_percentage(edit_service_mock, monkeypatch):
    with pytest.raises(WrongArgumentGiven):
        # missing percentage
        push_apk(APKS, SERVICE_ACCOUNT, credentials, 'rollout')

    valid_percentage = 1
    invalid_track = 'production'
    with pytest.raises(WrongArgumentGiven):
<<<<<<< HEAD
        push_apk(APKS, SERVICE_ACCOUNT, credentials, invalid_track, AnyPackageNamesCheck(), False, rollout_percentage=valid_percentage)
=======
        push_apk(APKS, SERVICE_ACCOUNT, credentials, invalid_track, rollout_percentage=valid_percentage)
>>>>>>> cceec0f7


def test_valid_rollout_percentage(edit_service_mock, monkeypatch):
    set_up_mocks(monkeypatch, edit_service_mock)
    valid_percentage = 50

<<<<<<< HEAD
    push_apk(APKS, SERVICE_ACCOUNT, credentials, 'rollout', AnyPackageNamesCheck(), False, rollout_percentage=valid_percentage)
=======
    push_apk(APKS, SERVICE_ACCOUNT, credentials, 'rollout', rollout_percentage=valid_percentage)
>>>>>>> cceec0f7
    edit_service_mock.update_track.assert_called_once_with('rollout', ['0', '1'], valid_percentage)
    edit_service_mock.update_track.reset_mock()


def test_get_ordered_version_codes():
    assert _get_ordered_version_codes({
        'x86': {
            'version_code': '1'
        },
        'armv7_v15': {
            'version_code': '0'
        }
    }) == ['0', '1']    # should be sorted


def test_upload_apk(edit_service_mock, monkeypatch):
    set_up_mocks(monkeypatch, edit_service_mock)

<<<<<<< HEAD
    push_apk(APKS, SERVICE_ACCOUNT, credentials, 'alpha', AnyPackageNamesCheck(), True, True)
=======
    push_apk(APKS, SERVICE_ACCOUNT, credentials, 'alpha')
>>>>>>> cceec0f7

    for apk_file in (apk_arm, apk_x86):
        edit_service_mock.upload_apk.assert_any_call(apk_file.name)

    edit_service_mock.update_track.assert_called_once_with('alpha', ['0', '1'], None)
    edit_service_mock.commit_transaction.assert_called_once_with()


def test_upload_apk_with_locales_updated_from_l10n_store(edit_service_mock, monkeypatch):
    set_up_mocks(monkeypatch, edit_service_mock)
    monkeypatch.setattr(store_l10n, '_translate_moz_locate_into_google_play_one', lambda locale: 'es-US' if locale == 'es-MX' else locale)

<<<<<<< HEAD
    push_apk(APKS, SERVICE_ACCOUNT, credentials, 'alpha', AnyPackageNamesCheck(), True, True)
=======
    push_apk(APKS, SERVICE_ACCOUNT, credentials, 'alpha', google_play_strings=StoreGooglePlayStrings())
>>>>>>> cceec0f7

    expected_locales = (
        ('es-US', 'Navegador web Firefox', 'Corto', 'Descripcion larga', 'Mire a esta caracteristica'),
        ('en-GB', 'Firefox for Android', 'Short', 'Long description', 'Check out this cool feature!'),
        ('en-US', 'Firefox for Android', 'Short', 'Long description', 'Check out this cool feature!'),
    )

    for (locale, title, short_description, full_description, whats_new) in expected_locales:
        edit_service_mock.update_listings.assert_any_call(
            locale, full_description=full_description, short_description=short_description, title=title
        )

        for version_code in range(2):
            edit_service_mock.update_whats_new.assert_any_call(locale, str(version_code), whats_new=whats_new)

    assert edit_service_mock.update_listings.call_count == 3
    assert edit_service_mock.update_whats_new.call_count == 6
    edit_service_mock.commit_transaction.assert_called_once_with()


def test_upload_apk_without_locales_updated(edit_service_mock, monkeypatch):
    set_up_mocks(monkeypatch, edit_service_mock)

<<<<<<< HEAD
    push_apk(APKS, SERVICE_ACCOUNT, credentials, 'alpha', AnyPackageNamesCheck(), False, False)
=======
    push_apk(APKS, SERVICE_ACCOUNT, credentials, 'alpha')
>>>>>>> cceec0f7

    assert edit_service_mock.upload_apk.call_count == 2
    assert edit_service_mock.update_track.call_count == 1
    assert edit_service_mock.commit_transaction.call_count == 1

    assert edit_service_mock.update_listings.call_count == 0
    assert edit_service_mock.update_whats_new.call_count == 0


def test_upload_apk_with_locales_updated_from_file(edit_service_mock, monkeypatch):
    set_up_mocks(monkeypatch, edit_service_mock)

    with NamedTemporaryFile('r+') as f:
        json.dump(DUMMY_TRANSLATIONS_PER_GOOGLE_PLAY_LOCALE, f)
        f.seek(0)
<<<<<<< HEAD
        push_apk(APKS, SERVICE_ACCOUNT, credentials, 'alpha', AnyPackageNamesCheck(), True, False, f)
=======
        push_apk(APKS, SERVICE_ACCOUNT, credentials, 'alpha', google_play_strings=FileGooglePlayStrings(f))
>>>>>>> cceec0f7

    assert edit_service_mock.upload_apk.call_count == 2
    assert edit_service_mock.update_track.call_count == 1
    assert edit_service_mock.commit_transaction.call_count == 1

    assert edit_service_mock.update_listings.call_count == 3


def test_get_distinct_package_name_apk_metadata():
    one_package_apks_metadata = {
        'fennec-1.apk': {'package_name': 'org.mozilla.firefox'},
        'fennec-2.apk': {'package_name': 'org.mozilla.firefox'}
    }

    expected_one_package_metadata = {
        'org.mozilla.firefox': {
            'fennec-1.apk': {'package_name': 'org.mozilla.firefox'},
            'fennec-2.apk': {'package_name': 'org.mozilla.firefox'}
        }
    }

    one_package_metadata = _split_apk_metadata_per_package_name(one_package_apks_metadata)
    assert len(one_package_metadata.keys()) == 1
    assert expected_one_package_metadata == one_package_metadata

    two_package_apks_metadata = {
        'focus-1.apk': {'package_name': 'org.mozilla.focus'},
        'focus-2.apk': {'package_name': 'org.mozilla.focus'},
        'klar.apk': {'package_name': 'org.mozilla.klar'}
    }

    expected_two_package_metadata = {
        'org.mozilla.klar': {
            'klar.apk': {'package_name': 'org.mozilla.klar'}
        },
        'org.mozilla.focus': {
            'focus-1.apk': {'package_name': 'org.mozilla.focus'},
            'focus-2.apk': {'package_name': 'org.mozilla.focus'}
        }
    }

    two_package_metadata = _split_apk_metadata_per_package_name(two_package_apks_metadata)
    assert len(two_package_metadata.keys()) == 2
    assert expected_two_package_metadata == two_package_metadata


def test_create_or_update_whats_new(edit_service_mock, monkeypatch):
    # Don't update Nightly
    _create_or_update_whats_new(
        edit_service_mock, 'org.mozilla.fennec_aurora', '1',
        DUMMY_TRANSLATIONS_PER_GOOGLE_PLAY_LOCALE
    )
    assert edit_service_mock.update_whats_new.call_count == 0

    # Update anything else than nightly
    _create_or_update_whats_new(
        edit_service_mock, 'org.mozilla.firefox_beta', '1',
        DUMMY_TRANSLATIONS_PER_GOOGLE_PLAY_LOCALE
    )
    assert edit_service_mock.update_whats_new.call_count == 3


def test_do_not_contact_google_play_flag_does_not_request_google_play(monkeypatch):
    monkeypatch.setattr(extractor, 'extract_metadata', lambda _, __: {
        'package_name': 'org.mozilla.firefox',
        'version_code': '1',
    })
    monkeypatch.setattr(checker, 'cross_check_apks', lambda _, __, ___, ____, _____, ______: None)
    set_translations_per_google_play_locale_code(monkeypatch)

<<<<<<< HEAD
    push_apk(APKS, SERVICE_ACCOUNT, credentials, 'alpha', AnyPackageNamesCheck(), False, contact_google_play=False)
=======
    push_apk(APKS, SERVICE_ACCOUNT, credentials, 'alpha', contact_google_play=False)
>>>>>>> cceec0f7
    # Checks are done by the fact that Google Play doesn't error out. In fact, we
    # provide dummy data. If Google Play was reached, it would have failed at the
    # authentication step


<<<<<<< HEAD
=======
def test_custom_google_play_track(edit_service_mock, monkeypatch):
    set_up_mocks(monkeypatch, edit_service_mock)

    monkeypatch.setattr(extractor, 'extract_metadata', lambda _: {
        'package_name': 'org.mozilla.firefox',
        'version_code': '1',
    })

    # No "nightly" google play track for Firefox
    with pytest.raises(WrongArgumentGiven):
        push_apk(APKS, SERVICE_ACCOUNT, credentials, 'nightly')

    # "nightly" track is an allowed value for Focus
    monkeypatch.setattr(extractor, 'extract_metadata', lambda _: {
        'package_name': 'org.mozilla.focus',
        'version_code': '1',
    })

    push_apk(APKS, SERVICE_ACCOUNT, credentials, 'nightly')


>>>>>>> cceec0f7
def test_main_bad_arguments_status_code(monkeypatch):
    monkeypatch.setattr(sys, 'argv', ['script'])
    with pytest.raises(SystemExit) as exception:
        main()
    assert exception.value.code == 2


def test_main(monkeypatch):
    incomplete_args = [
        '--package-name', 'org.mozilla.fennec_aurora', '--track', 'alpha',
        '--service-account', 'foo@developer.gserviceaccount.com',
    ]

    monkeypatch.setattr(sys, 'argv', incomplete_args)

    with pytest.raises(SystemExit):
        main()

    file = os.path.join(os.path.dirname(__file__), 'data', 'blob')
    fail_manual_validation_args = [
        'script',
        '--track', 'rollout',
        '--service-account', 'foo@developer.gserviceaccount.com',
        '--credentials', file,
        '--no-gp-string-update',
        '--skip-check-package-names',
        file
    ]

    with patch.object(mozapkpublisher.push_apk, 'push_apk', wraps=mozapkpublisher.push_apk.push_apk) as mock_push_apk:
        monkeypatch.setattr(sys, 'argv', fail_manual_validation_args)

        with pytest.raises(SystemExit):
            main()

        assert mock_push_apk.called<|MERGE_RESOLUTION|>--- conflicted
+++ resolved
@@ -79,19 +79,6 @@
     set_translations_per_google_play_locale_code(monkeypatch_)
 
 
-<<<<<<< HEAD
-=======
-def test_tracks(edit_service_mock, monkeypatch):
-    set_up_mocks(monkeypatch, edit_service_mock)
-
-    with pytest.raises(WrongArgumentGiven):
-        push_apk(APKS, SERVICE_ACCOUNT, credentials, 'fake')
-
-    for track in ('alpha', 'beta', 'production'):
-        push_apk(APKS, SERVICE_ACCOUNT, credentials, track)
-
-
->>>>>>> cceec0f7
 def test_invalid_rollout_percentage(edit_service_mock, monkeypatch):
     with pytest.raises(WrongArgumentGiven):
         # missing percentage
@@ -100,22 +87,14 @@
     valid_percentage = 1
     invalid_track = 'production'
     with pytest.raises(WrongArgumentGiven):
-<<<<<<< HEAD
-        push_apk(APKS, SERVICE_ACCOUNT, credentials, invalid_track, AnyPackageNamesCheck(), False, rollout_percentage=valid_percentage)
-=======
-        push_apk(APKS, SERVICE_ACCOUNT, credentials, invalid_track, rollout_percentage=valid_percentage)
->>>>>>> cceec0f7
+        push_apk(APKS, SERVICE_ACCOUNT, credentials, invalid_track, AnyPackageNamesCheck(), rollout_percentage=valid_percentage)
 
 
 def test_valid_rollout_percentage(edit_service_mock, monkeypatch):
     set_up_mocks(monkeypatch, edit_service_mock)
     valid_percentage = 50
 
-<<<<<<< HEAD
-    push_apk(APKS, SERVICE_ACCOUNT, credentials, 'rollout', AnyPackageNamesCheck(), False, rollout_percentage=valid_percentage)
-=======
-    push_apk(APKS, SERVICE_ACCOUNT, credentials, 'rollout', rollout_percentage=valid_percentage)
->>>>>>> cceec0f7
+    push_apk(APKS, SERVICE_ACCOUNT, credentials, 'rollout', AnyPackageNamesCheck(), rollout_percentage=valid_percentage)
     edit_service_mock.update_track.assert_called_once_with('rollout', ['0', '1'], valid_percentage)
     edit_service_mock.update_track.reset_mock()
 
@@ -134,11 +113,7 @@
 def test_upload_apk(edit_service_mock, monkeypatch):
     set_up_mocks(monkeypatch, edit_service_mock)
 
-<<<<<<< HEAD
-    push_apk(APKS, SERVICE_ACCOUNT, credentials, 'alpha', AnyPackageNamesCheck(), True, True)
-=======
-    push_apk(APKS, SERVICE_ACCOUNT, credentials, 'alpha')
->>>>>>> cceec0f7
+    push_apk(APKS, SERVICE_ACCOUNT, credentials, 'alpha', AnyPackageNamesCheck())
 
     for apk_file in (apk_arm, apk_x86):
         edit_service_mock.upload_apk.assert_any_call(apk_file.name)
@@ -151,11 +126,7 @@
     set_up_mocks(monkeypatch, edit_service_mock)
     monkeypatch.setattr(store_l10n, '_translate_moz_locate_into_google_play_one', lambda locale: 'es-US' if locale == 'es-MX' else locale)
 
-<<<<<<< HEAD
-    push_apk(APKS, SERVICE_ACCOUNT, credentials, 'alpha', AnyPackageNamesCheck(), True, True)
-=======
-    push_apk(APKS, SERVICE_ACCOUNT, credentials, 'alpha', google_play_strings=StoreGooglePlayStrings())
->>>>>>> cceec0f7
+    push_apk(APKS, SERVICE_ACCOUNT, credentials, 'alpha', AnyPackageNamesCheck(), google_play_strings=StoreGooglePlayStrings())
 
     expected_locales = (
         ('es-US', 'Navegador web Firefox', 'Corto', 'Descripcion larga', 'Mire a esta caracteristica'),
@@ -179,11 +150,7 @@
 def test_upload_apk_without_locales_updated(edit_service_mock, monkeypatch):
     set_up_mocks(monkeypatch, edit_service_mock)
 
-<<<<<<< HEAD
-    push_apk(APKS, SERVICE_ACCOUNT, credentials, 'alpha', AnyPackageNamesCheck(), False, False)
-=======
-    push_apk(APKS, SERVICE_ACCOUNT, credentials, 'alpha')
->>>>>>> cceec0f7
+    push_apk(APKS, SERVICE_ACCOUNT, credentials, 'alpha', AnyPackageNamesCheck())
 
     assert edit_service_mock.upload_apk.call_count == 2
     assert edit_service_mock.update_track.call_count == 1
@@ -199,11 +166,7 @@
     with NamedTemporaryFile('r+') as f:
         json.dump(DUMMY_TRANSLATIONS_PER_GOOGLE_PLAY_LOCALE, f)
         f.seek(0)
-<<<<<<< HEAD
-        push_apk(APKS, SERVICE_ACCOUNT, credentials, 'alpha', AnyPackageNamesCheck(), True, False, f)
-=======
-        push_apk(APKS, SERVICE_ACCOUNT, credentials, 'alpha', google_play_strings=FileGooglePlayStrings(f))
->>>>>>> cceec0f7
+        push_apk(APKS, SERVICE_ACCOUNT, credentials, 'alpha', AnyPackageNamesCheck(), google_play_strings=FileGooglePlayStrings(f))
 
     assert edit_service_mock.upload_apk.call_count == 2
     assert edit_service_mock.update_track.call_count == 1
@@ -274,40 +237,12 @@
     monkeypatch.setattr(checker, 'cross_check_apks', lambda _, __, ___, ____, _____, ______: None)
     set_translations_per_google_play_locale_code(monkeypatch)
 
-<<<<<<< HEAD
-    push_apk(APKS, SERVICE_ACCOUNT, credentials, 'alpha', AnyPackageNamesCheck(), False, contact_google_play=False)
-=======
-    push_apk(APKS, SERVICE_ACCOUNT, credentials, 'alpha', contact_google_play=False)
->>>>>>> cceec0f7
+    push_apk(APKS, SERVICE_ACCOUNT, credentials, 'alpha', AnyPackageNamesCheck(), contact_google_play=False)
     # Checks are done by the fact that Google Play doesn't error out. In fact, we
     # provide dummy data. If Google Play was reached, it would have failed at the
     # authentication step
 
 
-<<<<<<< HEAD
-=======
-def test_custom_google_play_track(edit_service_mock, monkeypatch):
-    set_up_mocks(monkeypatch, edit_service_mock)
-
-    monkeypatch.setattr(extractor, 'extract_metadata', lambda _: {
-        'package_name': 'org.mozilla.firefox',
-        'version_code': '1',
-    })
-
-    # No "nightly" google play track for Firefox
-    with pytest.raises(WrongArgumentGiven):
-        push_apk(APKS, SERVICE_ACCOUNT, credentials, 'nightly')
-
-    # "nightly" track is an allowed value for Focus
-    monkeypatch.setattr(extractor, 'extract_metadata', lambda _: {
-        'package_name': 'org.mozilla.focus',
-        'version_code': '1',
-    })
-
-    push_apk(APKS, SERVICE_ACCOUNT, credentials, 'nightly')
-
-
->>>>>>> cceec0f7
 def test_main_bad_arguments_status_code(monkeypatch):
     monkeypatch.setattr(sys, 'argv', ['script'])
     with pytest.raises(SystemExit) as exception:
